from .hooks import DbtCliHook
<<<<<<< HEAD
from .operators import DbtRunOperator, DbtTestOperator, DbtDocsGenerateOperator
=======
from .operators import (
    DbtSeedOperator,
    DbtSnapshotOperator,
    DbtRunOperator,
    DbtTestOperator
)
>>>>>>> 054891e4
<|MERGE_RESOLUTION|>--- conflicted
+++ resolved
@@ -1,11 +1,8 @@
 from .hooks import DbtCliHook
-<<<<<<< HEAD
-from .operators import DbtRunOperator, DbtTestOperator, DbtDocsGenerateOperator
-=======
 from .operators import (
     DbtSeedOperator,
     DbtSnapshotOperator,
     DbtRunOperator,
-    DbtTestOperator
-)
->>>>>>> 054891e4
+    DbtTestOperator,
+    DbtDocsGenerateOperator
+)